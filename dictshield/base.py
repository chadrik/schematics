--- conflicted
+++ resolved
@@ -141,12 +141,6 @@
     def _jsonschema_description(self):
         return self.description
 
-<<<<<<< HEAD
-=======
-    def _jsonschema_type(self):
-        return 'any'
-
->>>>>>> 8982c652
     def _jsonschema_title(self):
         if self.field_name:
             return self.field_name
@@ -358,11 +352,6 @@
 
         return new_class
 
-<<<<<<< HEAD
-
-def subclass_exception(name, parents, module):
-    return type(name, parents, {'__module__': module})
-=======
     def __str__(self):
         if hasattr(self, '__unicode__'):
             return unicode(self).encode('utf-8')
@@ -418,6 +407,3 @@
 
 def subclass_exception(name, parents, module):
     return type(name, parents, {'__module__': module})
-
-
->>>>>>> 8982c652
