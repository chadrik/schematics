--- conflicted
+++ resolved
@@ -65,13 +65,7 @@
     """
 
     def __init__(self, uniq_field=None, field_name=None, required=False,
-<<<<<<< HEAD
                  default=None, id_field=False, validation=None, choices=None, description=None):
-        
-=======
-                 default=None, id_field=False, validation=None, choices=None):
-
->>>>>>> b3edeba1
         self.uniq_field = '_id' if id_field else uniq_field or field_name
         self.field_name = field_name
         self.required = required
