--- conflicted
+++ resolved
@@ -394,18 +394,15 @@
     def __set__(self, instance, value):
         """Descriptor for assigning a value to a field in a document.
         """
-<<<<<<< HEAD
         embedded_fields = filter(lambda field: isinstance(field, EmbeddedDocumentField), self.fields)
         if self.primary_embedded:
             embedded_fields.remove(self.primary_embedded)
             embedded_fields.insert(0, self.primary_embedded)
 
-        if embedded_fields: 
-=======
         if value is None:
             value = [] #have to use a list
-        if isinstance(self.field, EmbeddedDocumentField):
->>>>>>> e0cea454
+
+        if embedded_fields: 
             list_of_docs = list()
             for doc in value:
                 if isinstance(doc, dict):
