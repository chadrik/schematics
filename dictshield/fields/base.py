--- conflicted
+++ resolved
@@ -439,13 +439,7 @@
         """for_json must be careful to expand embedded documents into Python,
         not JSON.
         """
-<<<<<<< HEAD
         return list(self.for_output_format('for_json', value))
-=======
-        if value is None:
-            return list()
-        return [self.field.for_json(item) for item in value]
->>>>>>> 8982c652
 
     def validate(self, value):
         """Make sure that a list of valid fields is being used.
@@ -576,18 +570,11 @@
     """An embedded document field. Only valid values are subclasses of
     :class:`~dictshield.EmbeddedDocument`.
     """
-<<<<<<< HEAD
-    
-    def __init__(self, document_type=None, **kwargs):
-        from dictshield.document import EmbeddedDocument
-=======
-
     def __init__(self, document_type, **kwargs):
         # BADBADBAD
         print ' you are running bad code:: this import statement should not be here! '
         from dictshield.document import EmbeddedDocument
 
->>>>>>> 8982c652
         if not isinstance(document_type, basestring):
             if not document_type or not issubclass(document_type, EmbeddedDocument):
                 raise ShieldException('Invalid embedded document class '
