# -*- coding: utf-8 -*-

from __future__ import unicode_literals, absolute_import

import collections
import sys

from .compat import *

if PY2:
    try:
        from thread import get_ident
    except ImportError:
        from dummy_thread import get_ident
else:
    try:
        from _thread import get_ident
    except ImportError:
        from _dummy_thread import get_ident

<<<<<<< HEAD
from typing import *

T = TypeVar('T')
=======
__all__ = ['get_ident', 'setdefault', 'Constant', 'listify',
    'get_all_subclasses', 'ImportStringError', 'import_string']
>>>>>>> e02c2e78


def setdefault(obj, attr, value, search_mro=False, overwrite_none=False):
    if search_mro:
        exists = hasattr(obj, attr)
    else:
        exists = attr in obj.__dict__
    if exists and overwrite_none:
        if getattr(obj, attr) is None:
            exists = False
    if exists:
        value = getattr(obj, attr)
    else:
        setattr(obj, attr, value)
    return value


class Constant(int):

    def __new__(cls, name, value):
        return int.__new__(cls, value)

    def __init__(self, name, value):
        self.name = name
        int.__init__(self)

    def __repr__(self):
        return self.name

    __str__ = __repr__


@overload
def listify(value):
    # type: (AnyStr) -> List[AnyStr]
    pass


@overload
def listify(value):
    # type: (Optional[Sequence[T]]) -> List[T]
    pass


@overload
def listify(value):
    # type: (T) -> List[T]
    pass


def listify(value):
    if isinstance(value, list):
        return value
    elif value is None:
        return []
    elif isinstance(value, string_type):
        return [value]
    elif isinstance(value, collections.Sequence):
        return list(value)
    else:
        return [value]


def get_all_subclasses(cls):
    all_subclasses = []

    for subclass in cls.__subclasses__():
        all_subclasses.append(subclass)
        all_subclasses.extend(get_all_subclasses(subclass))

    return all_subclasses


class ImportStringError(ImportError):

    """Provides information about a failed :func:`import_string` attempt.

    Code taken from werzeug BSD license at https://github.com/pallets/werkzeug/blob/master/LICENSE
    """

    #: String in dotted notation that failed to be imported.
    import_name = None
    #: Wrapped exception.
    exception = None

    def __init__(self, import_name, exception):
        self.import_name = import_name
        self.exception = exception

        msg = (
            'import_string() failed for %r. Possible reasons are:\n\n'
            '- missing __init__.py in a package;\n'
            '- package or module path not included in sys.path;\n'
            '- duplicated package or module name taking precedence in '
            'sys.path;\n'
            '- missing module, class, function or variable;\n\n'
            'Debugged import:\n\n%s\n\n'
            'Original exception:\n\n%s: %s')

        name = ''
        tracked = []
        for part in import_name.replace(':', '.').split('.'):
            name += (name and '.') + part
            imported = import_string(name, silent=True)
            if imported:
                tracked.append((name, getattr(imported, '__file__', None)))
            else:
                track = ['- %r found in %r.' % (n, i) for n, i in tracked]
                track.append('- %r not found.' % name)
                msg = msg % (import_name, '\n'.join(track),
                             exception.__class__.__name__, str(exception))
                break

        ImportError.__init__(self, msg)

    def __repr__(self):
        return '<%s(%r, %r)>' % (self.__class__.__name__, self.import_name,
                                 self.exception)


def import_string(import_name, silent=False):
    """Imports an object based on a string.  This is useful if you want to
    use import paths as endpoints or something similar.  An import path can
    be specified either in dotted notation (``xml.sax.saxutils.escape``)
    or with a colon as object delimiter (``xml.sax.saxutils:escape``).

    If `silent` is True the return value will be `None` if the import fails.

    Code taken from werzeug BSD license at https://github.com/pallets/werkzeug/blob/master/LICENSE

    :param import_name: the dotted name for the object to import.
    :param silent: if set to `True` import errors are ignored and
                   `None` is returned instead.
    :return: imported object
    """
    # force the import name to automatically convert to strings
    # __import__ is not able to handle unicode strings in the fromlist
    # if the module is a package
    import_name = str(import_name).replace(':', '.')
    try:
        try:
            __import__(import_name)
        except ImportError:
            if '.' not in import_name:
                raise
        else:
            return sys.modules[import_name]

        module_name, obj_name = import_name.rsplit('.', 1)
        try:
            module = __import__(module_name, None, None, [obj_name])
        except ImportError:
            # support importing modules not yet set up by the parent module
            # (or package for that matter)
            module = import_string(module_name)

        try:
            return getattr(module, obj_name)
        except AttributeError as e:
            raise ImportError(e)

    except ImportError as e:
        if not silent:
            reraise(
                ImportStringError,
                ImportStringError(import_name, e),
                sys.exc_info()[2])


if PY2:
    # Python 2 names cannot be unicode
    __all__ = [n.encode('ascii') for n in __all__]<|MERGE_RESOLUTION|>--- conflicted
+++ resolved
@@ -18,14 +18,12 @@
     except ImportError:
         from _dummy_thread import get_ident
 
-<<<<<<< HEAD
 from typing import *
 
 T = TypeVar('T')
-=======
+
 __all__ = ['get_ident', 'setdefault', 'Constant', 'listify',
     'get_all_subclasses', 'ImportStringError', 'import_string']
->>>>>>> e02c2e78
 
 
 def setdefault(obj, attr, value, search_mro=False, overwrite_none=False):
