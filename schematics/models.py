# -*- coding: utf-8 -*-

from __future__ import unicode_literals, absolute_import

from copy import deepcopy
import inspect
from collections import OrderedDict
from types import FunctionType

from .common import *
from .compat import str_compat, repr_compat, _dict
from .datastructures import Context, ChainMap, MappingProxyType
from .exceptions import *
from .iteration import atoms
from .transforms import (
    export_loop, convert,
    to_native, to_primitive,
)
from .validate import validate, prepare_validator
from .types import BaseType
from .types.serializable import Serializable
from .undefined import Undefined
from .util import get_ident
from . import schema

<<<<<<< HEAD
if False:
    from typing import *
=======
__all__ = []
>>>>>>> e02c2e78


class FieldDescriptor(object):
    """
    ``FieldDescriptor`` instances serve as field accessors on models.
    """

    def __init__(self, name):
        """
        :param name:
            The field's name
        """
        self.name = name

    def __get__(self, instance, cls):
        """
        For a model instance, returns the field's current value.
        For a model class, returns the field's type object.
        """
        if instance is None:
            return cls._fields[self.name]
        else:
            value = instance._data.get(self.name, Undefined)
            if value is Undefined:
                raise UndefinedValueError(instance, self.name)
            else:
                return value

    def __set__(self, instance, value):
        """
        Sets the field's value.
        """
        field = instance._fields[self.name]
        value = field.pre_setattr(value)
        instance._data.converted[self.name] = value

    def __delete__(self, instance):
        """
        Deletes the field's value.
        """
        del instance._data[self.name]


class ModelMeta(type):
    """
    Metaclass for Models.
    """

    def __new__(mcs, name, bases, attrs):
        """
        This metaclass parses the declarative Model into a corresponding Schema,
        then adding it as the `_schema` attribute to the host class.
        """

        # Structures used to accumulate meta info
        fields = OrderedDict()
        validator_functions = {}  # Model level
        options_members = {}

        # Accumulate metas info from parent classes
        for base in reversed(bases):
            if hasattr(base, '_schema'):
                fields.update(deepcopy(base._schema.fields))
                options_members.update(dict(base._schema.options))
                validator_functions.update(base._schema.validators)

        # Parse this class's attributes into schema structures
        for key, value in iteritems(attrs):
            if key.startswith('validate_') and isinstance(value, (FunctionType, classmethod)):
                validator_functions[key[9:]] = prepare_validator(value, 4)
            if isinstance(value, BaseType):
                fields[key] = value
            elif isinstance(value, Serializable):
                fields[key] = value

        # Convert declared fields into descriptors for new class
        fields = OrderedDict(sorted(
            (kv for kv in fields.items()),
            key=lambda i: i[1]._position_hint,
        ))
        for key, field in iteritems(fields):
            if isinstance(field, BaseType):
                attrs[key] = FieldDescriptor(key)
            elif isinstance(field, Serializable):
                attrs[key] = field

        klass = type.__new__(mcs, name, bases, attrs)
        klass = repr_compat(str_compat(klass))

        # Parse schema options
        options = mcs._read_options(name, bases, attrs, options_members)

        # Parse meta data into new schema
        klass._schema = schema.Schema(name, model=klass, options=options,
            validators=validator_functions, *(schema.Field(k, t) for k, t in iteritems(fields)))

        return klass

    @classmethod
    def _read_options(mcs, name, bases, attrs, options_members):
        """
        Parses model `Options` class into a `SchemaOptions` instance.
        """
        options_class = attrs.get('__optionsclass__', schema.SchemaOptions)
        if 'Options' in attrs:
            for key, value in inspect.getmembers(attrs['Options']):
                if key.startswith("__"):
                    continue
                elif key.startswith("_"):
                    extras = options_members.get("extras", {}).copy()
                    extras.update({key: value})
                    options_members["extras"] = extras
                elif key == "roles":
                    roles = options_members.get("roles", {}).copy()
                    roles.update(value)
                    options_members[key] = roles
                else:
                    options_members[key] = value
        return options_class(**options_members)


class ModelDict(ChainMap):

    __slots__ = ['_unsafe', '_converted', '__valid', '_valid']

    def __init__(self, unsafe=None, converted=None, valid=None):
        self._unsafe = unsafe if unsafe is not None else {}
        self._converted = converted if converted is not None else {}
        self.__valid = valid if valid is not None else {}
        self._valid = MappingProxyType(self.__valid)
        super(ModelDict, self).__init__(self._unsafe, self._converted, self._valid)

    @property
    def unsafe(self):
        return self._unsafe

    @unsafe.setter
    def unsafe(self, value):
        self._unsafe = value
        self.maps[0] = self._unsafe

    @property
    def converted(self):
        return self._converted

    @converted.setter
    def converted(self, value):
        self._converted = value
        self.maps[1] = self._converted

    @property
    def valid(self):
        return self._valid

    @valid.setter
    def valid(self, value):
        self._valid = MappingProxyType(value)
        self.maps[2] = self._valid

    def __delitem__(self, key):
        did_delete = False
        for data in [self.__valid, self._converted, self._unsafe]:
            try:
                del data[key]
                did_delete = True
            except KeyError:
                pass
        if not did_delete:
            raise KeyError(key)

    def __repr__(self):
        return repr(dict(self))


@metaclass(ModelMeta)
class Model(object):

    """
    Enclosure for fields and validation. Same pattern deployed by Django
    models, SQLAlchemy declarative extension and other developer friendly
    libraries.

    :param raw_data:
        The data to be imported into the model instance.
    :type raw_data: Mapping

    :type trusted_data: Mapping

    :param deserialize_mapping:
        Can be used to provide alternative input names for fields. Values may be
        strings or lists of strings, keyed by the actual field name.
    :type deserialize_mapping: Mapping

    :type init: bool

    :param partial:
        Allow partial data to validate. Essentially drops the ``required=True``
        settings from field definitions. Default: True
    :type partial: bool

    :param strict:
        Complain about unrecognized keys. Default: True
    :type strict: bool

    :type validate: bool

    :type app_data: Optional[Container]

    :type lazy: bool
    """

    def __init__(self, raw_data=None, trusted_data=None, deserialize_mapping=None,
                 init=True, partial=True, strict=True, validate=False, app_data=None,
                 lazy=False, **kwargs):
        # type: (Mapping, Mapping, Mapping, bool, bool, bool, bool, Optional[Container], bool, Any) -> None
        kwargs.setdefault('init_values', init)
        kwargs.setdefault('apply_defaults', init)

        if lazy:
            self._data = ModelDict(unsafe=raw_data, valid=trusted_data)
            return

        self._data = ModelDict(valid=trusted_data)
        data = self._convert(raw_data,
            trusted_data=trusted_data, mapping=deserialize_mapping,
            partial=partial, strict=strict, validate=validate, new=True,
            app_data=app_data, **kwargs)
        self._data.converted = data
        if validate:
            self.validate(partial=partial, app_data=app_data, **kwargs)

    def validate(self, partial=False, convert=True, app_data=None, **kwargs):
        """
        Validates the state of the model. If the data is invalid, raises a ``DataError``
        with error messages.

        :param bool partial:
            Allow partial data to validate. Essentially drops the ``required=True``
            settings from field definitions. Default: False
        :param convert:
            Controls whether to perform import conversion before validating.
            Can be turned off to skip an unnecessary conversion step if all values
            are known to have the right datatypes (e.g., when validating immediately
            after the initial import). Default: True
        """
        if not self._data.converted and partial:
            return  # no new input data to validate
        try:
            data = self._convert(validate=True,
                partial=partial, convert=convert, app_data=app_data, **kwargs)
            self._data.valid = data
        except DataError as e:
            valid = dict(self._data.valid)
            valid.update(e.partial_data)
            self._data.valid = valid
            raise
        finally:
            self._data.converted = {}

    def import_data(self, raw_data, recursive=False, **kwargs):
        """
        Converts and imports the raw data into an existing model instance.

        :param raw_data:
            The data to be imported.
        """
        data = self._convert(raw_data, trusted_data=_dict(self), recursive=recursive, **kwargs)
        self._data.converted.update(data)
        if kwargs.get('validate'):
            self.validate(convert=False)
        return self

    def _convert(self, raw_data=None, context=None, **kwargs):
        """
        Converts the instance raw data into richer Python constructs according
        to the fields on the model, validating data if requested.

        :param raw_data:
            New data to be imported and converted
        """
        raw_data = _dict(raw_data) if raw_data else self._data.converted
        kwargs['trusted_data'] = kwargs.get('trusted_data') or {}
        kwargs['convert'] = getattr(context, 'convert', kwargs.get('convert', True))
        if self._data.unsafe:
            self._data.unsafe.update(raw_data)
            raw_data = self._data.unsafe
            self._data.unsafe = {}
            kwargs['convert'] = True
        should_validate = getattr(context, 'validate', kwargs.get('validate', False))
        func = validate if should_validate else convert
        return func(self._schema, self, raw_data=raw_data, oo=True, context=context, **kwargs)

    def export(self, field_converter=None, role=None, app_data=None, **kwargs):
        return export_loop(self._schema, self, field_converter=field_converter,
                           role=role, app_data=app_data, **kwargs)

    def to_native(self, role=None, app_data=None, **kwargs):
        return to_native(self._schema, self, role=role, app_data=app_data, **kwargs)

    def to_primitive(self, role=None, app_data=None, **kwargs):
        return to_primitive(self._schema, self, role=role, app_data=app_data, **kwargs)

    def serialize(self, *args, **kwargs):
        raw_data = self._data.converted
        try:
            self.validate(apply_defaults=True)
        except DataError:
            pass
        data = self.to_primitive(*args, **kwargs)
        self._data.converted = raw_data
        return data

    def atoms(self):
        """
        Iterator for the atomic components of a model definition and relevant
        data that creates a 3-tuple of the field's name, its type instance and
        its value.
        """
        return atoms(self._schema, self)

    def __iter__(self):
        return (k for k in self._schema.fields if k in self._data
            and getattr(self._schema.fields[k], 'fset', None) is None)

    def keys(self):
        return list(iter(self))

    def items(self):
        return [(k, self._data[k]) for k in self]

    def values(self):
        return [self._data[k] for k in self]

    def get(self, key, default=None):
        return getattr(self, key, default)

    @classmethod
    def _append_field(cls, field_name, field_type):
        """
        Add a new field to this class.

        :type field_name: str
        :param field_name:
            The name of the field to add.
        :type field_type: BaseType
        :param field_type:
            The type to use for the field.
        """
        cls._schema.append_field(schema.Field(field_name, field_type))
        setattr(cls, field_name, FieldDescriptor(field_name))

    @classmethod
    def get_mock_object(cls, context=None, overrides={}):
        """Get a mock object.

        :param dict context:
        :param dict overrides: overrides for the model
        """
        context = Context._make(context)
        context._setdefault('memo', set())
        context.memo.add(cls)
        values = {}
        for name, field in cls.fields.items():
            if name in overrides:
                continue
            if getattr(field, 'model_class', None) in context.memo:
                continue
            try:
                values[name] = field.mock(context)
            except MockCreationError as exc:
                raise MockCreationError('%s: %s' % (name, exc.message))
        values.update(overrides)
        return cls(values)

    def __getitem__(self, name):
        if name in self._schema.fields:
            return getattr(self, name)
        else:
            raise UnknownFieldError(self, name)

    def __setitem__(self, name, value):
        if name in self._schema.fields:
            return setattr(self, name, value)
        else:
            raise UnknownFieldError(self, name)

    def __delitem__(self, name):
        if name in self._schema.fields:
            return delattr(self, name)
        else:
            raise UnknownFieldError(self, name)

    def __contains__(self, name):
        return (name in self._data and getattr(self, name, Undefined) is not Undefined) \
            or name in self._serializables

    def __len__(self):
        return len(self._data)

    def __eq__(self, other, memo=set()):
        if self is other:
            return True
        if type(self) is not type(other):
            return NotImplemented
        key = (id(self), id(other), get_ident())
        if key in memo:
            return True
        else:
            memo.add(key)
        try:
            for k in self:
                if self.get(k) != other.get(k):
                    return False
            return True
        finally:
            memo.remove(key)

    def __ne__(self, other):
        return not self == other

    def __repr__(self):
        model = self.__class__.__name__
        info = self._repr_info()
        if info:
            return '<%s: %s>' % (model, info)
        else:
            return '<%s instance>' % model

    def _repr_info(self):
        """
        Subclasses may implement this method to augment the ``__repr__()`` output for the instance::

            class Person(Model):
                ...
                def _repr_info(self):
                    return self.name

            >>> Person({'name': 'Mr. Pink'})
            <Person: Mr. Pink>
        """
        return None<|MERGE_RESOLUTION|>--- conflicted
+++ resolved
@@ -23,12 +23,11 @@
 from .util import get_ident
 from . import schema
 
-<<<<<<< HEAD
 if False:
     from typing import *
-=======
+
 __all__ = []
->>>>>>> e02c2e78
+
 
 
 class FieldDescriptor(object):
