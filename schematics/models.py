--- conflicted
+++ resolved
@@ -131,13 +131,8 @@
             if isinstance(value, Serializable):
                 serializables[key] = value
 
-<<<<<<< HEAD
         # Parse meta options
-        options = cls._read_options(name, bases, attrs)
-=======
-        ### Parse meta options
         options = mcs._read_options(name, bases, attrs)
->>>>>>> 4169cab0
 
         # Convert list of types into fields for new klass
         fields.sort(key=lambda i: i[1]._position_hint)
@@ -213,10 +208,6 @@
     __metaclass__ = ModelMeta
     __optionsclass__ = ModelOptions
 
-<<<<<<< HEAD
-    # TODO change back to keywords
-=======
->>>>>>> 4169cab0
     def __init__(self, raw_data=None, deserialize_mapping=None, strict=True):
         if raw_data is None:
             raw_data = {}
