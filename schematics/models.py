# encoding=utf-8

import inspect
import itertools

from .types import BaseType
from .types.compound import ModelType
from .types.serializable import Serializable
<<<<<<< HEAD
from .exceptions import (BaseError, ValidationError, ModelValidationError,
                         ConversionError, ModelConversionError)
from .transforms import allow_none, atoms, flatten, expand
from .transforms import to_primitive, to_native, convert
=======
from .exceptions import BaseError, ModelValidationError
from .serialize import allow_none, atoms, serialize, flatten, expand, convert
>>>>>>> 3879e427
from .validate import validate
from .datastructures import OrderedDict as OrderedDictWithSort


class FieldDescriptor(object):
    """
    The FieldDescriptor serves as a wrapper for Types that converts them into
    fields.

    A field is then the merger of a Type and it's Model.
    """

    def __init__(self, name):
        """
        :param name:
            The field's name
        """
        self.name = name

    def __get__(self, instance, cls):
        """
        Checks the field name against the definition of the model and returns
        the corresponding data for valid fields or raises the appropriate error
        for fields missing from a class.
        """
        try:
            if instance is None:
                return cls._fields[self.name]
            return instance._data[self.name]
        except KeyError:
            raise AttributeError(self.name)

    def __set__(self, instance, value):
        """
        Checks the field name against a model and sets the value.
        """
        field = instance._fields[self.name]
        if not isinstance(value, Model) and isinstance(field, ModelType):
            value = field.model_class(value)
        instance._data[self.name] = value

    def __delete__(self, instance):
        """
        Checks the field name against a model and deletes the field.
        """
        if self.name not in instance._fields:
            raise AttributeError('%r has no attribute %r' %
                                 (type(instance).__name__, self.name))
        del instance._fields[self.name]


class ModelOptions(object):
    """
    This class is a container for all metaclass configuration options. Its
    primary purpose is to create an instance of a model's options for every
    instance of a model.
    """
    def __init__(self, klass, namespace=None, roles=None,
                 serialize_when_none=True):
        """
        :param klass:
            The class which this options instance belongs to.
        :param namespace:
            A namespace identifier that can be used with persistence layers.
        :param roles:
            Allows to specify certain subsets of the model's fields for
            serialization.
        :param serialize_when_none:
            When ``False``, serialization skips fields that are None.
            Default: ``True``
        """
        self.klass = klass
        self.namespace = namespace
        self.roles = roles or {}
        self.serialize_when_none = serialize_when_none


class ModelMeta(type):
    """
    Meta class for Models.
    """

    def __new__(cls, name, bases, attrs):
        """
        This metaclass adds four attributes to host classes: cls._fields,
        cls._serializables, cls._validator_functions, and cls._options.

        This function creates those attributes like this:

        ``cls._fields`` is list of fields that are schematics types
        ``cls._serializables`` is a list of functions that are used to generate
        values during serialization
        ``cls._validator_functions`` are class level validation functions
        ``cls._options`` is the end result of parsing the ``Options`` class
        """

        ### Structures used to accumulate meta info
        fields = OrderedDictWithSort()
        serializables = {}
        validator_functions = {}  # Model level

        ### Accumulate metas info from parent classes
        for base in reversed(bases):
            if hasattr(base, '_fields'):
                fields.update(base._fields)
            if hasattr(base, '_serializables'):
                serializables.update(base._serializables)
            if hasattr(base, '_validator_functions'):
                validator_functions.update(base._validator_functions)

        ### Parse this class's attributes into meta structures
        for key, value in attrs.iteritems():
            if key.startswith('validate_') and callable(value):
                validator_functions[key[9:]] = value
            if isinstance(value, BaseType):
                fields[key] = value
            if isinstance(value, Serializable):
                serializables[key] = value

        ### Parse meta options
        options = cls._read_options(name, bases, attrs)

        ### Convert list of types into fields for new klass
        fields.sort(key=lambda i: i[1]._position_hint)
        for key, field in fields.iteritems():
            attrs[key] = FieldDescriptor(key)

        ### Ready meta data to be klass attributes
        attrs['_fields'] = fields
        attrs['_serializables'] = serializables
        attrs['_validator_functions'] = validator_functions
        attrs['_options'] = options

        klass = type.__new__(cls, name, bases, attrs)

        ### Add reference to klass to each field instance
        for field in fields.values():
            field.owner_model = klass

        return klass

    @classmethod
    def _read_options(cls, name, bases, attrs):
        """
        Parses `ModelOptions` instance into the options value attached to
        `Model` instances.
        """
        options_members = {}

        for base in reversed(bases):
            if hasattr(base, "_options"):
                for k, v in inspect.getmembers(base._options):
                    if not k.startswith("_") and not k == "klass":
                        options_members[k] = v

        options_class = getattr(attrs, '__classoptions__', ModelOptions)
        if 'Options' in attrs:
            for k, v in inspect.getmembers(attrs['Options']):
                if not k.startswith("_"):
                    if k == "roles":
                        roles = options_members.get("roles", {}).copy()
                        roles.update(v)

                        options_members["roles"] = roles
                    else:
                        options_members[k] = v

        return options_class(cls, **options_members)

    @property
    def fields(cls):
        return cls._fields

    def __iter__(self):
        return itertools.chain(
            self._unbound_fields.iteritems(),
            self._unbound_serializables.iteritems()
        )


class Model(object):
    """
    Enclosure for fields and validation. Same pattern deployed by Django
    models, SQLAlchemy declarative extension and other developer friendly
    libraries.

    Initial field values can be passed in as keyword arguments to ``__init__``
    to initialize the object with. Can raise ``ConversionError`` if it is not
    possible to convert the raw data into richer Python constructs.
    """

    __metaclass__ = ModelMeta
    __optionsclass__ = ModelOptions

    def __init__(self, raw_data=None):  # TODO change back to keywords
        if raw_data is None:
            raw_data = {}
        self._initial = raw_data
        self._data = self.convert(raw_data, strict=True)

    def validate(self, partial=False, strict=False):
        """
        Validates the state of the model and adding additional untrusted data
        as well. If the models is invalid, raises ValidationError with error
        messages.

        :param partial:
            Allow partial data to validate; useful for PATCH requests.
            Essentially drops the ``required=True`` arguments from field
            definitions. Default: False
        :param strict:
            Complain about unrecognized keys. Default: False
        """
        try:
            data = validate(self.__class__, self._data, partial=partial,
                            strict=strict)
            self._data.update(**data)
        except BaseError as e:
            raise ModelValidationError(e.messages)

    def convert(self, raw_data, **kw):
        """
        Converts the raw data into richer Python constructs according to the
        fields on the model

        :param raw_data:
            The data to be converted
        """
        return convert(self.__class__, raw_data, **kw)

    def to_native(self, role=None):
        return to_native(self.__class__, self, role=role)

    def to_primitive(self, role=None):
        """Return data as it would be validated. No filtering of output unless
        role is defined.

        :param role:
            Filter output by a specific role

        """
        return to_primitive(self.__class__, self, role=role)

    def serialize(self, role=None):
        return self.to_primitive(role=role)

    def flatten(self, role=None, prefix=""):
        """
        Return data as a pure key-value dictionary, where the values are
        primitive types (string, bool, int, long).

        :param role:
            Filter output by a specific role
        :param prefix:
            A prefix to use for keynames during flattening.
        """
        return flatten(self.__class__, self, role=role, prefix=prefix)

    @classmethod
    def from_flat(cls, data):
        return cls(expand(data))

    def atoms(self):
        """
        Iterator for the atomic components of a model definition and relevant
        data that creates a threeple of the field's name, the instance of it's
        type, and it's value.
        """
        return atoms(self.__class__, self)

    @classmethod
    def allow_none(cls, field):
        """
        Inspects a field and class for ``serialize_when_none`` setting.

        The setting defaults to the value of the class.  A field can override
        the class setting with it's own ``serialize_when_none`` setting.
        """
        return allow_none(cls, field)

    def __iter__(self):
        return self.iter()

    def iter(self):
        return iter(self._fields)

<<<<<<< HEAD
    def keys(self):
        return self._fields.keys()

    def items(self):
        return [(k, self.get(k)) for k in self._fields.iterkeys()]

    def values(self):
        return [self.get(k) for k in self._fields.iterkeys()]
=======
    def __getitem__(self, name):
        try:
            return getattr(self, name)
        except AttributeError:
            pass
        raise KeyError(name)
>>>>>>> 3879e427

    def get(self, key, default=None):
        try:
            return self[key]
        except KeyError:
            return default

    def __getitem__(self, name):
        try:
            return getattr(self, name)
        except AttributeError:
            pass
        raise KeyError(name)

    def __setitem__(self, name, value):
        if name not in self._data:
            raise KeyError(name)
        return setattr(self, name, value)

    def __contains__(self, name):
        return name in self._data or name in self._serializables

    def __len__(self):
        return len(self._data)

    def __eq__(self, other):
        if isinstance(other, self.__class__):
            for k in self._fields:
                if self.get(k) != other.get(k):
                    return False
            return True
        return False

    def __ne__(self, other):
        return not self == other

    def __repr__(self):
        try:
            u = unicode(self)
        except (UnicodeEncodeError, UnicodeDecodeError):
            u = '[Bad Unicode data]'
        return u"<%s: %s>" % (self.__class__.__name__, u)

    def __unicode__(self):
        return '%s object' % self.__class__.__name__<|MERGE_RESOLUTION|>--- conflicted
+++ resolved
@@ -6,15 +6,9 @@
 from .types import BaseType
 from .types.compound import ModelType
 from .types.serializable import Serializable
-<<<<<<< HEAD
-from .exceptions import (BaseError, ValidationError, ModelValidationError,
-                         ConversionError, ModelConversionError)
+from .exceptions import BaseError, ModelValidationError
 from .transforms import allow_none, atoms, flatten, expand
 from .transforms import to_primitive, to_native, convert
-=======
-from .exceptions import BaseError, ModelValidationError
-from .serialize import allow_none, atoms, serialize, flatten, expand, convert
->>>>>>> 3879e427
 from .validate import validate
 from .datastructures import OrderedDict as OrderedDictWithSort
 
@@ -301,7 +295,6 @@
     def iter(self):
         return iter(self._fields)
 
-<<<<<<< HEAD
     def keys(self):
         return self._fields.keys()
 
@@ -310,14 +303,6 @@
 
     def values(self):
         return [self.get(k) for k in self._fields.iterkeys()]
-=======
-    def __getitem__(self, name):
-        try:
-            return getattr(self, name)
-        except AttributeError:
-            pass
-        raise KeyError(name)
->>>>>>> 3879e427
 
     def get(self, key, default=None):
         try:
