--- conflicted
+++ resolved
@@ -161,10 +161,6 @@
         self.min_length = min_length
 
     def convert(self, value):
-<<<<<<< HEAD
-        value = force_unicode(value)
-=======
-
         if not isinstance(value, unicode):
             if isinstance(value, self.allow_casts):
                 if not isinstance(value, str):
@@ -172,7 +168,6 @@
                 value = unicode(value, 'utf-8')
             else:
                 raise ValidationError(u'Illegal data value')
->>>>>>> 970d59ae
 
         if self.max_length is not None and len(value) > self.max_length:
             raise ValidationError(u'String value is too long')
