--- conflicted
+++ resolved
@@ -25,7 +25,6 @@
 from ..util import listify
 from ..validate import prepare_validator, get_validation_context
 
-<<<<<<< HEAD
 from typing import *
 if typing.TYPE_CHECKING:
     from ..models import Model
@@ -35,13 +34,12 @@
 ValidatorType = Callable[[Any, Context], Any]
 P = TypeVar('P')
 N = TypeVar('N')
-=======
+
 __all__ = [
     'BaseType', 'UUIDType', 'StringType', 'MultilingualStringType',
     'NumberType', 'IntType', 'LongType', 'FloatType', 'DecimalType',
     'HashType', 'MD5Type', 'SHA1Type', 'BooleanType', 'GeoPointType',
     'DateType', 'DateTimeType', 'UTCDateTimeType', 'TimestampType']
->>>>>>> e02c2e78
 
 
 def fill_template(template, min_length, max_length):
@@ -559,62 +557,24 @@
     number_type = 'Float'
 
 
-<<<<<<< HEAD
-class DecimalType(BaseType[str, decimal.Decimal]):
-=======
-class DecimalType(NumberType):
->>>>>>> e02c2e78
+
+class DecimalType(NumberType[str, decimal.Decimal]):
 
     """A fixed-point decimal number field.
     """
 
     primitive_type = str
     native_type = decimal.Decimal
-<<<<<<< HEAD
-
-    MESSAGES = {
-        'number_coerce': _("Number '{0}' failed to convert to a decimal."),
-        'number_min': _("Value should be greater than or equal to {0}."),
-        'number_max': _("Value should be less than or equal to {0}."),
-    }
-
-    def __init__(self, min_value=None, max_value=None, **kwargs):
-        # type: (...) -> N
-
-        self.min_value, self.max_value = min_value, max_value
-        super(DecimalType, self).__init__(**kwargs)
-
-    def _mock(self, context=None):
-        return get_value_in(self.min_value, self.max_value)
-=======
     number_type = 'Decimal'
->>>>>>> e02c2e78
 
     def to_primitive(self, value, context=None):
         # type: (N, Optional[Context]) -> P
         return str(value)
 
     def to_native(self, value, context=None):
-<<<<<<< HEAD
         # type: (Any, Optional[Context]) -> N
-        if not isinstance(value, decimal.Decimal):
-            if not isinstance(value, string_type):
-                value = str(value)
-            try:
-                value = decimal.Decimal(value)
-            except (TypeError, decimal.InvalidOperation):
-                raise ConversionError(self.messages['number_coerce'].format(value))
-
-        return value
-
-    def validate_range(self, value, context=None):
-        if self.min_value is not None and value < self.min_value:
-            error_msg = self.messages['number_min'].format(self.min_value)
-            raise ValidationError(error_msg)
-=======
         if isinstance(value, decimal.Decimal):
             return value
->>>>>>> e02c2e78
 
         if not isinstance(value, (string_type, bool)):
             value = str(value)
