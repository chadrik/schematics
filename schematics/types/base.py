--- conflicted
+++ resolved
@@ -27,11 +27,7 @@
     from ..datastructures import Context
     from ..util import Constant
 
-<<<<<<< HEAD
 ValidatorType = Callable[[Any, 'Context'], Any]
-=======
-ValidatorType = Callable[[Any, Context], Any]
->>>>>>> 5c87c644
 P = TypeVar('P')
 N = TypeVar('N')
 T = TypeVar('T')
@@ -490,11 +486,7 @@
     }
 
     def __init__(self, min_value=None, max_value=None, strict=False, **kwargs):
-<<<<<<< HEAD
         # type: (...) -> None
-=======
-        # type: (...) -> N
->>>>>>> 5c87c644
 
         self.min_value = min_value
         self.max_value = max_value
@@ -649,22 +641,14 @@
     FALSE_VALUES = ('False', 'false', '0')
 
     def __init__(self, **kwargs):
-<<<<<<< HEAD
         # type: (...) -> None
-=======
-        # type: (...) -> N
->>>>>>> 5c87c644
         super(BooleanType, self).__init__(**kwargs)
 
     def _mock(self, context=None):
         return random.choice([True, False])
 
     def to_native(self, value, context=None):
-<<<<<<< HEAD
         # type: (Any, Optional[Context]) -> bool
-=======
-        # type: (Any, Optional[Context]) -> N
->>>>>>> 5c87c644
         if isinstance(value, string_type):
             if value in self.TRUE_VALUES:
                 value = True
@@ -871,11 +855,7 @@
                                                           minutes=random.choice([0, 30, 45])))
 
     def to_native(self, value, context=None):
-<<<<<<< HEAD
         # type: (Any, Optional[Context]) -> datetime.datetime
-=======
-        # type: (Any, Optional[Context]) -> N
->>>>>>> 5c87c644
         if isinstance(value, datetime.datetime):
             if value.tzinfo is None:
                 if not self.drop_tzinfo:
@@ -1007,11 +987,7 @@
     SERIALIZED_FORMAT = '%Y-%m-%dT%H:%M:%S.%fZ'
 
     def __init__(self, formats=None, parser=None, tzd='utc', convert_tz=True, drop_tzinfo=True, **kwargs):
-<<<<<<< HEAD
         # type: (...) -> None
-=======
-        # type: (...) -> N
->>>>>>> 5c87c644
         super(UTCDateTimeType, self).__init__(formats=formats, parser=parser, tzd=tzd,
                                               convert_tz=convert_tz, drop_tzinfo=drop_tzinfo, **kwargs)
 
@@ -1026,11 +1002,7 @@
     primitive_type = float
 
     def __init__(self, formats=None, parser=None, drop_tzinfo=False, **kwargs):
-<<<<<<< HEAD
         # type: (...) -> None
-=======
-        # type: (...) -> N
->>>>>>> 5c87c644
         super(TimestampType, self).__init__(formats=formats, parser=parser, tzd='require',
                                             convert_tz=True, drop_tzinfo=drop_tzinfo, **kwargs)
 
@@ -1150,11 +1122,7 @@
         return random_string(get_value_in(self.min_length, self.max_length))
 
     def to_native(self, value, context=None):
-<<<<<<< HEAD
         # type: (Any, Optional[Context]) -> Text
-=======
-        # type: (Any, Optional[Context]) -> N
->>>>>>> 5c87c644
         """Make sure a MultilingualStringType value is a dict or None."""
 
         if not (value is None or isinstance(value, dict)):
@@ -1163,11 +1131,7 @@
         return value
 
     def to_primitive(self, value, context=None):
-<<<<<<< HEAD
         # type: (Text, Optional[Context]) -> str
-=======
-        # type: (N, Optional[Context]) -> P
->>>>>>> 5c87c644
         """
         Use a combination of ``default_locale`` and ``context.app_data['locale']`` to return
         the best localized string.
