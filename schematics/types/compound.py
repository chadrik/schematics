--- conflicted
+++ resolved
@@ -16,7 +16,6 @@
 
 from .base import BaseType, get_value_in
 
-<<<<<<< HEAD
 if False:
     from typing import *
     from ..datastructures import Context
@@ -24,10 +23,9 @@
 import typing
 
 T = typing.TypeVar("T")
-=======
+
 __all__ = ['CompoundType', 'MultiType', 'ModelType', 'ListType', 'DictType',
     'PolyModelType']
->>>>>>> e02c2e78
 
 
 class CompoundType(BaseType):
@@ -156,13 +154,9 @@
         return value
 
     def _convert(self, value, context):
-<<<<<<< HEAD
         # type: (Any, Context) -> Any
-        if isinstance(value, self.model_class):
-=======
         field_model_class = self.model_class
         if isinstance(value, field_model_class):
->>>>>>> e02c2e78
             model_class = type(value)
         elif isinstance(value, dict):
             model_class = field_model_class
