# -*- coding: utf-8 -*-

from __future__ import division
from ..exceptions import ValidationError, ConversionError, ModelValidationError, StopValidation
from ..transforms import export_loop, EMPTY_LIST, EMPTY_DICT
from .base import BaseType


class MultiType(BaseType):

    def validate(self, value):
        """Report dictionary of errors with lists of errors as values of each
        key. Used by ModelType and ListType.

        """
        errors = {}

        for validator in self.validators:
            try:
                validator(value)
            except ModelValidationError as exc:
                errors.update(exc.messages)
            except StopValidation as exc:
                errors.update(exc.messages)
                break

        if errors:
            raise ValidationError(errors)

        return value

    def export_loop(self, shape_instance, field_converter,
                    role=None, print_none=False):
        raise NotImplementedError

    def init_compound_field(self, field, compound_field, **kwargs):
        """
        Some of non-BaseType fields requires `field` arg.
        Not avoid name conflict, provide it as `compound_field`.
        Example:

            comments = ListType(DictType, compound_field=StringType)
        """
        if compound_field:
            field = field(field=compound_field, **kwargs)
        else:
            field = field(**kwargs)
        return field


class ModelType(MultiType):

    def __init__(self, model_class, **kwargs):
        self.model_class = model_class
        self.fields = self.model_class.fields

        validators = kwargs.pop("validators", [])
        self.strict = kwargs.pop("strict", True)

        def validate_model(model_instance):
            model_instance.validate()
            return model_instance

        super(ModelType, self).__init__(validators=[validate_model] + validators, **kwargs)

    def __repr__(self):
        return object.__repr__(self)[:-1] + ' for %s>' % self.model_class

    def to_native(self, value, mapping=None, context=None):
        # We have already checked if the field is required. If it is None it
        # should continue being None
        if mapping is None:
            mapping = {}
        if value is None:
            return None
        if isinstance(value, self.model_class):
            return value

        if not isinstance(value, dict):
            raise ConversionError(
                u'Please use a mapping for this field or {0} instance instead of {1}.'.format(
                    self.model_class.__name__,
                    type(value).__name__))

        # partial submodels now available with import_data (ht ryanolson)
        model = self.model_class()
        return model.import_data(value, mapping=mapping, context=context,
                                 strict=self.strict)

    def to_primitive(self, model_instance, context=None):
        primitive_data = {}
        for field_name, field, value in model_instance.atoms():
            serialized_name = field.serialized_name or field_name

            if value is None and model_instance.allow_none(field):
                primitive_data[serialized_name] = None
            else:
                primitive_data[serialized_name] = field.to_primitive(value,
                                                                     context)

        return primitive_data

    def export_loop(self, model_instance, field_converter,
                    role=None, print_none=False):
        """
        Calls the main `export_loop` implementation because they are both
        supposed to operate on models.
        """
<<<<<<< HEAD
        shaped = export_loop(self.model_class, model_instance,
                             field_converter,
                             role=role, print_none=print_none)
=======
        if isinstance(model_instance, self.model_class):
            model_class = model_instance.__class__
        else:
            model_class = self.model_class

        shaped =  export_loop(model_class, model_instance,
                              field_converter,
                              role=role, print_none=print_none)
>>>>>>> ed2aec22

        if shaped and len(shaped) == 0 and self.allow_none():
            return shaped
        elif shaped:
            return shaped
        elif print_none:
            return shaped


class ListType(MultiType):

    def __init__(self, field, min_size=None, max_size=None, **kwargs):

        if not isinstance(field, BaseType):
            compound_field = kwargs.pop('compound_field', None)
            field = self.init_compound_field(field, compound_field, **kwargs)

        self.field = field
        self.min_size = min_size
        self.max_size = max_size

        validators = [self.check_length, self.validate_items] + kwargs.pop("validators", [])

        super(ListType, self).__init__(validators=validators, **kwargs)

    @property
    def model_class(self):
        return self.field.model_class

    def _force_list(self, value):
        if value is None or value == EMPTY_LIST:
            return []

        try:
            if isinstance(value, basestring):
                raise TypeError()

            if isinstance(value, dict):
                return [value[unicode(k)] for k in sorted(map(int, value.keys()))]

            return list(value)
        except TypeError:
            return [value]

    def to_native(self, value, context=None):
        items = self._force_list(value)

        return [self.field.to_native(item, context) for item in items]

    def check_length(self, value):
        list_length = len(value) if value else 0

        if self.min_size is not None and list_length < self.min_size:
            message = ({
                True: u'Please provide at least %d item.',
                False: u'Please provide at least %d items.',
            }[self.min_size == 1]) % self.min_size
            raise ValidationError(message)

        if self.max_size is not None and list_length > self.max_size:
            message = ({
                True: u'Please provide no more than %d item.',
                False: u'Please provide no more than %d items.',
            }[self.max_size == 1]) % self.max_size
            raise ValidationError(message)

    def validate_items(self, items):
        errors = []
        for item in items:
            try:
                self.field.validate(item)
            except ValidationError as exc:
                errors.append(exc.message)

        if errors:
            raise ValidationError(errors)

    def to_primitive(self, value, context=None):
        return [self.field.to_primitive(item, context) for item in value]

    def export_loop(self, list_instance, field_converter,
                    role=None, print_none=False):
        """Loops over each item in the model and applies either the field
        transform or the multitype transform.  Essentially functions the same
        as `serialize.export_loop`.
        """
        data = []
        for value in list_instance:
            if hasattr(self.field, 'export_loop'):
                shaped = self.field.export_loop(value, field_converter,
                                                role=role)
                feels_empty = shaped and len(shaped) == 0
            else:
                shaped = field_converter(self.field, value)
                feels_empty = shaped is None

            # Print if we want empty or found a value
            if feels_empty and self.allow_none():
                data.append(shaped)
            elif shaped is not None:
                data.append(shaped)
            elif print_none:
                data.append(shaped)

        # Return data if the list contains anything
        if len(data) > 0:
            return data
        elif len(data) == 0 and self.allow_none():
            return data
        elif print_none:
            return data


class DictType(MultiType):

    def __init__(self, field, coerce_key=None, **kwargs):
        if not isinstance(field, BaseType):
            compound_field = kwargs.pop('compound_field', None)
            field = self.init_compound_field(field, compound_field, **kwargs)

        self.coerce_key = coerce_key or unicode
        self.field = field

        validators = [self.validate_items] + kwargs.pop("validators", [])

        super(DictType, self).__init__(validators=validators, **kwargs)

    @property
    def model_class(self):
        return self.field.model_class

    def to_native(self, value, safe=False, context=None):
        if value == EMPTY_DICT:
            value = {}

        value = value or {}

        if not isinstance(value, dict):
            raise ValidationError(u'Only dictionaries may be used in a DictType')

        return dict((self.coerce_key(k), self.field.to_native(v, context))
                    for k, v in value.iteritems())

    def validate_items(self, items):
        errors = {}
        for key, value in items.iteritems():
            try:
                self.field.validate(value)
            except ValidationError as exc:
                errors[key] = exc

        if errors:
            raise ValidationError(errors)

    def to_primitive(self, value, context=None):
        return dict((unicode(k), self.field.to_primitive(v, context))
                    for k, v in value.iteritems())

    def export_loop(self, dict_instance, field_converter,
                    role=None, print_none=False):
        """Loops over each item in the model and applies either the field
        transform or the multitype transform.  Essentially functions the same
        as `serialize.export_loop`.
        """
        data = {}

        for key, value in dict_instance.iteritems():
            if hasattr(self.field, 'export_loop'):
                shaped = self.field.export_loop(value, field_converter,
                                                role=role)
                feels_empty = shaped and len(shaped) == 0
            else:
                shaped = field_converter(self.field, value)
                feels_empty = shaped is None

            if feels_empty and self.allow_none():
                data[key] = shaped
            elif shaped is not None:
                data[key] = shaped
            elif print_none:
                data[key] = shaped

        if len(data) > 0:
            return data
        elif len(data) == 0 and self.allow_none():
            return data
        elif print_none:
            return data<|MERGE_RESOLUTION|>--- conflicted
+++ resolved
@@ -106,20 +106,14 @@
         Calls the main `export_loop` implementation because they are both
         supposed to operate on models.
         """
-<<<<<<< HEAD
-        shaped = export_loop(self.model_class, model_instance,
-                             field_converter,
-                             role=role, print_none=print_none)
-=======
         if isinstance(model_instance, self.model_class):
             model_class = model_instance.__class__
         else:
             model_class = self.model_class
 
-        shaped =  export_loop(model_class, model_instance,
-                              field_converter,
-                              role=role, print_none=print_none)
->>>>>>> ed2aec22
+        shaped = export_loop(model_class, model_instance,
+                             field_converter,
+                             role=role, print_none=print_none)
 
         if shaped and len(shaped) == 0 and self.allow_none():
             return shaped
