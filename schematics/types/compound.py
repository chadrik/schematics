# -*- coding: utf-8 -*-

from __future__ import division
from ..exceptions import ValidationError, ConversionError, ModelValidationError, StopValidation
from ..transforms import export_loop, EMPTY_LIST, EMPTY_DICT
from .base import BaseType


class MultiType(BaseType):

    def validate(self, value):
        """Report dictionary of errors with lists of errors as values of each
        key. Used by ModelType and ListType.

        """
        errors = {}

        for validator in self.validators:
            try:
                validator(value)
            except ModelValidationError as exc:
                errors.update(exc.messages)
            except StopValidation as exc:
                errors.update(exc.messages)
                break

        if errors:
            raise ValidationError(errors)

        return value

    def export_loop(self, shape_instance, field_converter,
                    role=None, print_none=False):
        raise NotImplementedError

    def init_compound_field(self, field, compound_field, **kwargs):
        """
        Some of non-BaseType fields requires `field` arg.
        Not avoid name conflict, provide it as `compound_field`.
        Example:

            comments = ListType(DictType, compound_field=StringType)
        """
        if compound_field:
            field = field(field=compound_field, **kwargs)
        else:
            field = field(**kwargs)
        return field


class ModelType(MultiType):

    def __init__(self, model_class, **kwargs):
        self.model_class = model_class
        self.fields = self.model_class.fields

        validators = kwargs.pop("validators", [])
        self.strict = kwargs.pop("strict", True)

        def validate_model(model_instance):
            model_instance.validate()
            return model_instance

        super(ModelType, self).__init__(validators=[validate_model] + validators, **kwargs)

    def __repr__(self):
        return object.__repr__(self)[:-1] + ' for %s>' % self.model_class

    def to_native(self, value, mapping=None, context=None):
        # We have already checked if the field is required. If it is None it
        # should continue being None
        if mapping is None:
            mapping = {}
        if value is None:
            return None
        if isinstance(value, self.model_class):
            return value

        if not isinstance(value, dict):
            raise ConversionError(
                u'Please use a mapping for this field or {0} instance instead of {1}.'.format(
                    self.model_class.__name__,
                    type(value).__name__))

        # partial submodels now available with import_data (ht ryanolson)
        model = self.model_class()
        return model.import_data(value, mapping=mapping, context=context,
                                 strict=self.strict)

    def to_primitive(self, model_instance, context=None):
        primitive_data = {}
        for field_name, field, value in model_instance.atoms():
            serialized_name = field.serialized_name or field_name

            if value is None and model_instance.allow_none(field):
                primitive_data[serialized_name] = None
            else:
                primitive_data[serialized_name] = field.to_primitive(value,
                                                                     context)

        return primitive_data

    def export_loop(self, model_instance, field_converter,
                    role=None, print_none=False):
        """
        Calls the main `export_loop` implementation because they are both
        supposed to operate on models.
        """
        shaped = export_loop(self.model_class, model_instance,
                             field_converter,
                             role=role, print_none=print_none)

        if shaped and len(shaped) == 0 and self.allow_none():
            return shaped
        elif shaped:
            return shaped
        elif print_none:
            return shaped


class ListType(MultiType):

    def __init__(self, field, min_size=None, max_size=None, **kwargs):

        if not isinstance(field, BaseType):
            compound_field = kwargs.pop('compound_field', None)
            field = self.init_compound_field(field, compound_field, **kwargs)

        self.field = field
        self.min_size = min_size
        self.max_size = max_size

        validators = [self.check_length, self.validate_items] + kwargs.pop("validators", [])

        super(ListType, self).__init__(validators=validators, **kwargs)

    @property
    def model_class(self):
        return self.field.model_class

    def _force_list(self, value):
        if value is None or value == EMPTY_LIST:
            return []

        try:
            if isinstance(value, basestring):
                raise TypeError()

            if isinstance(value, dict):
                return [value[unicode(k)] for k in sorted(map(int, value.keys()))]

            return list(value)
        except TypeError:
            return [value]

    def to_native(self, value, context=None):
        items = self._force_list(value)

        return [self.field.to_native(item, context) for item in items]

    def check_length(self, value):
        list_length = len(value) if value else 0

        if self.min_size is not None and list_length < self.min_size:
            message = ({
                True: u'Please provide at least %d item.',
                False: u'Please provide at least %d items.',
            }[self.min_size == 1]) % self.min_size
            raise ValidationError(message)

        if self.max_size is not None and list_length > self.max_size:
            message = ({
                True: u'Please provide no more than %d item.',
                False: u'Please provide no more than %d items.',
            }[self.max_size == 1]) % self.max_size
            raise ValidationError(message)

    def validate_items(self, items):
        errors = []
        for item in items:
            try:
                self.field.validate(item)
            except ValidationError as exc:
                errors.append(exc.message)

        if errors:
            raise ValidationError(errors)

    def to_primitive(self, value, context=None):
        return [self.field.to_primitive(item, context) for item in value]

    def export_loop(self, list_instance, field_converter,
                    role=None, print_none=False):
        """Loops over each item in the model and applies either the field
        transform or the multitype transform.  Essentially functions the same
        as `serialize.export_loop`.
        """
        data = []
        for value in list_instance:
            if hasattr(self.field, 'export_loop'):
                shaped = self.field.export_loop(value, field_converter,
                                                role=role)
                feels_empty = shaped and len(shaped) == 0
            else:
                shaped = field_converter(self.field, value)
                feels_empty = shaped is None

<<<<<<< HEAD
            # Print if we want empty or found a value
            if (feels_empty and self.allow_none()):
=======
            ### Print if we want empty or found a value
            if feels_empty and self.allow_none():
>>>>>>> 220f85c0
                data.append(shaped)
            elif shaped is not None:
                data.append(shaped)
            elif print_none:
                data.append(shaped)

        # Return data if the list contains anything
        if len(data) > 0:
            return data
        elif len(data) == 0 and self.allow_none():
            return data
        elif print_none:
            return data


class DictType(MultiType):

    def __init__(self, field, coerce_key=None, **kwargs):
        if not isinstance(field, BaseType):
            compound_field = kwargs.pop('compound_field', None)
            field = self.init_compound_field(field, compound_field, **kwargs)

        self.coerce_key = coerce_key or unicode
        self.field = field

        validators = [self.validate_items] + kwargs.pop("validators", [])

        super(DictType, self).__init__(validators=validators, **kwargs)

    @property
    def model_class(self):
        return self.field.model_class

    def to_native(self, value, safe=False, context=None):
        if value == EMPTY_DICT:
            value = {}

        value = value or {}

        if not isinstance(value, dict):
            raise ValidationError(u'Only dictionaries may be used in a DictType')

        return dict((self.coerce_key(k), self.field.to_native(v, context))
                    for k, v in value.iteritems())

    def validate_items(self, items):
        errors = {}
        for key, value in items.iteritems():
            try:
                self.field.validate(value)
            except ValidationError as exc:
                errors[key] = exc

        if errors:
            raise ValidationError(errors)

    def to_primitive(self, value, context=None):
        return dict((unicode(k), self.field.to_primitive(v, context))
                    for k, v in value.iteritems())

    def export_loop(self, dict_instance, field_converter,
                    role=None, print_none=False):
        """Loops over each item in the model and applies either the field
        transform or the multitype transform.  Essentially functions the same
        as `serialize.export_loop`.
        """
        data = {}

        for key, value in dict_instance.iteritems():
            if hasattr(self.field, 'export_loop'):
                shaped = self.field.export_loop(value, field_converter,
                                                role=role)
                feels_empty = shaped and len(shaped) == 0
            else:
                shaped = field_converter(self.field, value)
                feels_empty = shaped is None

            if feels_empty and self.allow_none():
                data[key] = shaped
            elif shaped is not None:
                data[key] = shaped
            elif print_none:
                data[key] = shaped

        if len(data) > 0:
            return data
        elif len(data) == 0 and self.allow_none():
            return data
        elif print_none:
            return data<|MERGE_RESOLUTION|>--- conflicted
+++ resolved
@@ -205,13 +205,8 @@
                 shaped = field_converter(self.field, value)
                 feels_empty = shaped is None
 
-<<<<<<< HEAD
             # Print if we want empty or found a value
-            if (feels_empty and self.allow_none()):
-=======
-            ### Print if we want empty or found a value
             if feels_empty and self.allow_none():
->>>>>>> 220f85c0
                 data.append(shaped)
             elif shaped is not None:
                 data.append(shaped)
