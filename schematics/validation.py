--- conflicted
+++ resolved
@@ -1,8 +1,4 @@
-<<<<<<< HEAD
-from schematics.base import TypeException, ModelException
-=======
 """Validation
->>>>>>> ffe383c0
 
 Validation is performed in a way that does not rely on Exceptions.  This means
 the return values have significance, but they are easy enough to check.  The
@@ -163,10 +159,5 @@
     The idea here is you might validate subcomponents of a document and then
     merge them later.
     """
-<<<<<<< HEAD
-    fun = lambda k, v: k in values
-    return _validate_helper(cls, fun, values, validate_all=validate_all)
-=======
     needs_check = lambda k, v: k in values
-    return _validate(cls, needs_check, values)
->>>>>>> ffe383c0
+    return _validate(cls, needs_check, values)