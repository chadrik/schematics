--- conflicted
+++ resolved
@@ -1,8 +1,5 @@
-<<<<<<< HEAD
-=======
 # -*- coding: utf-8 -*-
 
->>>>>>> 4c2bded2
-version_info = ('1', '0', '2')
+version_info = ('1', '0', '3')
 
 __version__ = '{0}.{1}.{2}'.format(*version_info)