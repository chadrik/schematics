--- conflicted
+++ resolved
@@ -8,19 +8,8 @@
     """Each field's name, the field MODEL and the field's value are
     collected in a truple and yielded, making this a generator.
     """
-<<<<<<< HEAD
     for field_name, field_instance in model:
-        if field_name not in model:
-            continue
-        field_value = model[field_name]
-=======
-    model_class = model.__class__
-    for field_name in model:
-        if field_name not in model_class.fields:
-            continue
-        field_instance = model._fields[field_name]
         field_value = model.get(field_name)
->>>>>>> 970d59ae
         yield (field_name, field_instance, field_value)
 
 
