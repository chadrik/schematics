import copy
import unittest
import datetime

from schematics.models import Model
from schematics.serialize import whitelist
from schematics.models import ModelOptions

from schematics.types.base import StringType, IntType, DateTimeType
from schematics.types.compound import ListType, ModelType
from schematics.exceptions import ValidationError


class TestOptions(unittest.TestCase):
    """This test collection covers the `ModelOptions` class and related
    functions.
    """
    def setUp(self):
        self._class = ModelOptions

    def tearDown(self):
        pass

    def test_good_options_args(self):
        args = {
            'klass': None,
            'roles': None,
        }

        mo = self._class(**args)
        self.assertNotEqual(mo, None)

        # Test that a value for roles was generated
        self.assertEqual(mo.roles, {})

    def test_bad_options_args(self):
        args = {
            'klass': None,
            'roles': None,
            'badkw': None,
        }
        with self.assertRaises(TypeError):
            c = self._class(**args)

    def test_no_options_args(self):
        args = {}
        mo = self._class(None, **args)
        self.assertNotEqual(mo, None)

    def test_options_parsing_from_model(self):
        class Foo(Model):
            class Options:
                namespace = 'foo'
                roles = {}

        f = Foo()
        fo = f._options

        self.assertEqual(fo.__class__, ModelOptions)
        self.assertEqual(fo.namespace, 'foo')
        self.assertEqual(fo.roles, {})


class TestModels(unittest.TestCase):
    def setUp(self):
        pass

    def tearDown(self):
        pass

    def test_init_with_kwargs(self):
        class Player(Model):
            id = IntType()
            display_name = StringType()

        player = Player(id=1, display="johann")

        self.assertEqual(player.id, 1)
        self.assertEqual(player.display_name, "johann")

    def test_equality(self):
        class TestModel(Model):
            some_int = IntType()

        tm1 = TestModel(some_int=4)
        self.assertEqual(tm1, copy.copy(tm1))

        tm2 = TestModel(some_int=4)
        self.assertEqual(tm1, tm2)

        tm3 = TestModel(some_int=5)

        self.assertTrue(tm1 == tm2)
        self.assertTrue(tm1 != tm3)

    def test_equality_with_submodels(self):
        class Location(Model):
            country_code = StringType()

        class Player(Model):
            id = IntType()
            location = ModelType(Location)

        p1 = Player(id=1, location={"country_code": "US"})
        p2 = Player(id=1, location={"country_code": "US"})

        self.assertTrue(p1.location == p2.location)
        self.assertFalse(p1.location != p2.location)
        self.assertEqual(p1.location, p2.location)

        self.assertTrue(p1 == p2)
        self.assertEqual(p1, p2)

    def test_model_field_list(self):
        it = IntType()

        class TestModel(Model):
            some_int = it

        self.assertEqual({'some_int': it}, TestModel.fields)

    def test_model_data(self):
        class TestModel(Model):
            some_int = IntType()

        self.assertRaises(AttributeError, lambda: TestModel.data)

    def test_instance_data(self):
        class TestModel(Model):
            some_int = IntType()

        tm = TestModel()
        tm.some_int = 5

        self.assertEqual({'some_int': 5}, tm._data)

    def test_dict_interface(self):
        class TestModel(Model):
            some_int = IntType()

        tm = TestModel()
        tm.some_int = 5

        self.assertEqual(True, 'some_int' in tm)
        self.assertEqual(5, tm['some_int'])
        self.assertEqual(True, 'fake_key' not in tm)


class TestModelInterface(unittest.TestCase):

    def setUp(self):
        pass

    def test_validate_input_partial(self):
        class TestModel(Model):
            name = StringType(required=True)
            bio = StringType()
        model = TestModel()
        self.assertEqual(model.validate({'bio': 'Genius'}, partial=True), True)
        self.assertEqual(model.bio, 'Genius')

    def test_raises_validation_error_on_init(self):
        class User(Model):
            name = StringType(required=True)
            bio = StringType(required=True)

        with self.assertRaises(ValidationError):
            User(name="Joe")

    def test_model_inheritance(self):
        class Parent(Model):
            name = StringType(required=True)

        class Child(Parent):
            bio = StringType()

        self.assertEqual(hasattr(Child(), '_options'), True)

        input_data = {'bio': u'Genius', 'name': u'Joey'}

        model = Child(name="Joey")
        self.assertEqual(model.validate(input_data), True)
        self.assertEqual(model.serialize(), input_data)

        child = Child(name="Baby Jane", bio="Always behaves")
        self.assertEqual(child.name, "Baby Jane")
        self.assertEqual(child.bio, "Always behaves")

        model = Child()

        self.assertEqual(hasattr(model, '_options'), True)

        input = {'bio': u'Genius', 'name': u'Joey'}
        self.assertEqual(model.validate(input), True)
        self.assertEqual(model.serialize(), input)

    def test_role_propagate(self):
        class Address(Model):
            city = StringType()
            class Options:
                roles = {'public': whitelist('city')}
        class User(Model):
            name = StringType(required=True)
            password = StringType()
            addresses = ListType(ModelType(Address))
            class Options:
                roles = {'public': whitelist('name')}
        model = User()
        self.assertEqual(model.validate({'name': 'a', 'addresses': [{'city': 'gotham'}]}), True)
        self.assertEqual(model.addresses[0].city, 'gotham')


class TestCompoundTypes(unittest.TestCase):
    """
    """

    def test_init(self):
        class User(Model):
            pass
        User()

    def test_field_default(self):
        class User(Model):
            name = StringType(default=u'Doggy')
        u = User()
        self.assertEqual(User.name.__class__, StringType)
        self.assertEqual(u.name, u'Doggy')

    def test_model_type(self):
        class User(Model):
            name = StringType()
        class Card(Model):
            user = ModelType(User)
        c = Card(user={'name': u'Doggy'})
        self.assertIsInstance(c.user, User)

    def test_as_field_validate(self):
        class User(Model):
            name = StringType()

        class Card(Model):
            user = ModelType(User)

        c = Card()
        c.validate(dict(user={'name': u'Doggy'}))
        self.assertEqual(c.user.name, u'Doggy')
        self.assertEqual(c.validate(dict(user=[1])), False)
        self.assertEqual(c.user.name, u'Doggy', u'Validation should not remove or modify existing data')

        c = Card()
        self.assertEqual(c.validate(dict(user=[1])), False)
        self.assertRaises(AttributeError, lambda: c.user.name)

    def test_model_field_validate_structure(self):
        class User(Model):
            name = StringType()

        class Card(Model):
            user = ModelType(User)

        c = Card()
        c.validate({'user': [1, 2]})
        self.assertIn('user', c.errors)

    def test_list_field(self):
        class User(Model):
            ids = ListType(StringType, required=True)
        c = User()
        self.assertEqual(c.validate({'ids': []}), True)

    def test_list_field_required(self):
        class User(Model):
<<<<<<< HEAD
            ids = ListType(StringType, required=True)

        c = User(ids=[])

=======
            ids = ListType(StringType(required=True))
        c = User()
        self.assertEqual(c.validate({'ids': []}), True)
        c.validate({'ids': [1]})
        self.assertEqual(c.validate({'ids': [1]}), True)
>>>>>>> 970d59ae
        self.assertEqual(c.validate({'ids': [None]}), False)
        self.assertIsInstance(c.errors, dict)

    def test_list_field_convert(self):
        class User(Model):
            ids = ListType(IntType)
            date = DateTimeType()

        c = User()
        self.assertEqual(c.validate({'ids': ["1", "2"]}), True)
        self.assertEqual(c.ids, [1, 2])
        now = datetime.datetime.now()
        self.assertEqual(c.validate({'date': now.isoformat()}), True)
        self.assertEqual(c.date, now)

    def test_list_model_field(self):
        class User(Model):
            name = StringType()

        class Card(Model):
            users = ListType(ModelType(User), min_size=1)

        data = {'users': [{'name': u'Doggy'}]}
        c = Card(**data)

        valid = c.validate({'users': None})
        self.assertFalse(valid)
        self.assertEqual(c.errors['users'], [u'This field is required.'])
        self.assertEqual(c.users[0].name, u'Doggy')<|MERGE_RESOLUTION|>--- conflicted
+++ resolved
@@ -62,33 +62,17 @@
 
 
 class TestModels(unittest.TestCase):
-    def setUp(self):
-        pass
-
-    def tearDown(self):
-        pass
-
-    def test_init_with_kwargs(self):
-        class Player(Model):
-            id = IntType()
-            display_name = StringType()
-
-        player = Player(id=1, display="johann")
-
-        self.assertEqual(player.id, 1)
-        self.assertEqual(player.display_name, "johann")
-
     def test_equality(self):
         class TestModel(Model):
             some_int = IntType()
 
-        tm1 = TestModel(some_int=4)
+        tm1 = TestModel({"some_int": 4})
         self.assertEqual(tm1, copy.copy(tm1))
 
-        tm2 = TestModel(some_int=4)
+        tm2 = TestModel({"some_int": 4})
         self.assertEqual(tm1, tm2)
 
-        tm3 = TestModel(some_int=5)
+        tm3 = TestModel({"some_int": 5})
 
         self.assertTrue(tm1 == tm2)
         self.assertTrue(tm1 != tm3)
@@ -155,8 +139,10 @@
         class TestModel(Model):
             name = StringType(required=True)
             bio = StringType()
-        model = TestModel()
-        self.assertEqual(model.validate({'bio': 'Genius'}, partial=True), True)
+
+        model = TestModel({'bio': 'Genius'}, partial=True)
+
+        self.assertIsNone(model.name)
         self.assertEqual(model.bio, 'Genius')
 
     def test_raises_validation_error_on_init(self):
@@ -165,7 +151,7 @@
             bio = StringType(required=True)
 
         with self.assertRaises(ValidationError):
-            User(name="Joe")
+            User(dict(name="Joe"))
 
     def test_model_inheritance(self):
         class Parent(Model):
@@ -174,40 +160,40 @@
         class Child(Parent):
             bio = StringType()
 
-        self.assertEqual(hasattr(Child(), '_options'), True)
-
         input_data = {'bio': u'Genius', 'name': u'Joey'}
 
-        model = Child(name="Joey")
+        model = Child({
+            "name": "Joey"
+        })
         self.assertEqual(model.validate(input_data), True)
         self.assertEqual(model.serialize(), input_data)
 
-        child = Child(name="Baby Jane", bio="Always behaves")
+        child = Child({"name": "Baby Jane", "bio": "Always behaves"})
         self.assertEqual(child.name, "Baby Jane")
         self.assertEqual(child.bio, "Always behaves")
-
-        model = Child()
-
-        self.assertEqual(hasattr(model, '_options'), True)
-
-        input = {'bio': u'Genius', 'name': u'Joey'}
-        self.assertEqual(model.validate(input), True)
-        self.assertEqual(model.serialize(), input)
 
     def test_role_propagate(self):
         class Address(Model):
             city = StringType()
+
             class Options:
                 roles = {'public': whitelist('city')}
+
         class User(Model):
             name = StringType(required=True)
             password = StringType()
             addresses = ListType(ModelType(Address))
+
             class Options:
                 roles = {'public': whitelist('name')}
-        model = User()
-        self.assertEqual(model.validate({'name': 'a', 'addresses': [{'city': 'gotham'}]}), True)
+
+        model = User({'name': 'a', 'addresses': [{'city': 'gotham'}]})
         self.assertEqual(model.addresses[0].city, 'gotham')
+
+        d = model.serialize(role="public")
+        self.assertEqual(d, {
+            "name": "a",
+        })
 
 
 class TestCompoundTypes(unittest.TestCase):
@@ -217,11 +203,13 @@
     def test_init(self):
         class User(Model):
             pass
+
         User()
 
     def test_field_default(self):
         class User(Model):
             name = StringType(default=u'Doggy')
+
         u = User()
         self.assertEqual(User.name.__class__, StringType)
         self.assertEqual(u.name, u'Doggy')
@@ -229,10 +217,13 @@
     def test_model_type(self):
         class User(Model):
             name = StringType()
+
         class Card(Model):
             user = ModelType(User)
-        c = Card(user={'name': u'Doggy'})
+
+        c = Card({"user": {'name': u'Doggy'}})
         self.assertIsInstance(c.user, User)
+        self.assertEqual(c.user.name, "Doggy")
 
     def test_as_field_validate(self):
         class User(Model):
@@ -241,8 +232,7 @@
         class Card(Model):
             user = ModelType(User)
 
-        c = Card()
-        c.validate(dict(user={'name': u'Doggy'}))
+        c = Card({"user": {'name': u'Doggy'}})
         self.assertEqual(c.user.name, u'Doggy')
         self.assertEqual(c.validate(dict(user=[1])), False)
         self.assertEqual(c.user.name, u'Doggy', u'Validation should not remove or modify existing data')
@@ -265,23 +255,21 @@
     def test_list_field(self):
         class User(Model):
             ids = ListType(StringType, required=True)
-        c = User()
+
+        c = User({
+            "ids": []
+        })
         self.assertEqual(c.validate({'ids': []}), True)
 
     def test_list_field_required(self):
         class User(Model):
-<<<<<<< HEAD
-            ids = ListType(StringType, required=True)
-
-        c = User(ids=[])
-
-=======
             ids = ListType(StringType(required=True))
-        c = User()
-        self.assertEqual(c.validate({'ids': []}), True)
-        c.validate({'ids': [1]})
+
+        c = User({
+            "ids": []
+        })
+
         self.assertEqual(c.validate({'ids': [1]}), True)
->>>>>>> 970d59ae
         self.assertEqual(c.validate({'ids': [None]}), False)
         self.assertIsInstance(c.errors, dict)
 
@@ -290,8 +278,8 @@
             ids = ListType(IntType)
             date = DateTimeType()
 
-        c = User()
-        self.assertEqual(c.validate({'ids': ["1", "2"]}), True)
+        c = User({'ids': ["1", "2"]})
+
         self.assertEqual(c.ids, [1, 2])
         now = datetime.datetime.now()
         self.assertEqual(c.validate({'date': now.isoformat()}), True)
@@ -305,7 +293,7 @@
             users = ListType(ModelType(User), min_size=1)
 
         data = {'users': [{'name': u'Doggy'}]}
-        c = Card(**data)
+        c = Card(data)
 
         valid = c.validate({'users': None})
         self.assertFalse(valid)
