--- conflicted
+++ resolved
@@ -277,13 +277,9 @@
         c = User({'ids': ["1", "2"]})
 
         self.assertEqual(c.ids, [1, 2])
-<<<<<<< HEAD
-=======
         now = datetime.datetime.now()
-        print "NOW", now.isoformat()
         self.assertEqual(c.validate({'date': now.isoformat()}), True)
         self.assertEqual(c.date, now)
->>>>>>> 9106bddc
 
     def test_list_model_field(self):
         class User(Model):
