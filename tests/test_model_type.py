import pytest

from schematics.models import Model
from schematics.types import IntType, StringType
from schematics.types.compound import ModelType, ListType
<<<<<<< HEAD
from schematics.exceptions import ValidationError, ModelConversionError
=======
from schematics.exceptions import DataError
>>>>>>> 65e2a1d0


def test_simple_embedded_models():
    class Location(Model):
        country_code = StringType()

    class Player(Model):
        id = IntType()
        location = ModelType(Location)

    p = Player(dict(id=1, location={"country_code": "US"}))

    assert p.id == 1
    assert p.location.country_code == "US"

    p.location = Location({"country_code": "IS"})

    assert isinstance(p.location, Location)
    assert p.location.country_code == "IS"


def test_simple_embedded_models_is_none():
    class Location(Model):
        country_code = StringType()

    class Player(Model):
        id = IntType()
        location = ModelType(Location)

    p = Player(dict(id=1))

    assert p.id == 1
    assert p.location is None


def test_simple_embedded_model_set_to_none():
    class Location(Model):
        country_code = StringType()

    class Player(Model):
        id = IntType()
        location = ModelType(Location)

    p = Player(dict(id=1))
    p.location = None

    assert p.id == 1
    assert p.location is None


def test_simple_embedded_model_is_none_within_listtype():
    class QuestionResources(Model):
        type = StringType()

    class Question(Model):
        id = StringType()
        resources = ModelType(QuestionResources)

    class QuestionPack(Model):
        id = StringType()
        questions = ListType(ModelType(Question))

    question_pack = QuestionPack({
        "id": "1",
        "questions": [
            {
                "id": "1",
            },
        ]
    })

    assert question_pack.questions[0].resources is None


def test_raises_validation_error_on_init_with_partial_submodel():
    class User(Model):
        name = StringType(required=True)
        age = IntType(required=True)

    class Card(Model):
        user = ModelType(User)

    u = User({'name': 'Arthur'})
    c = Card({'user': u})

    with pytest.raises(DataError):
        c.validate()


def test_model_type():
    class User(Model):
        name = StringType()

    class Card(Model):
        user = ModelType(User)

    c = Card({"user": {'name': u'Doggy'}})
    assert isinstance(c.user, User)
    assert c.user.name == "Doggy"


def test_equality_with_embedded_models():
    class Location(Model):
        country_code = StringType()

    class Player(Model):
        id = IntType()
        location = ModelType(Location)

    p1 = Player(dict(id=1, location={"country_code": "US"}))
    p2 = Player(dict(id=1, location={"country_code": "US"}))

    assert id(p1.location) != id(p2.location)
    assert p1.location == p2.location

    assert p1 == p2


def test_default_value_when_embedded_model():
    class Question(Model):
        question_id = StringType(required=True)

        type = StringType(default="text")

    class QuestionPack(Model):

        question = ModelType(Question)

    pack = QuestionPack({
        "question": {
            "question_id": 1
        }
    })

    assert pack.question.question_id == "1"
    assert pack.question.type == "text"


def test_export_loop_with_subclassed_model():
    class Asset(Model):
        file_name = StringType()

    class S3Asset(Asset):
        bucket_name = StringType()

    class Product(Model):
        title = StringType()
        asset = ModelType(Asset)

    asset = S3Asset({'bucket_name': 'assets_bucket', 'file_name': 'bar'})

    product = Product({'title': 'baz', 'asset': asset})

    primitive = product.to_primitive()
    assert 'bucket_name' in primitive['asset']

    native = product.to_native()
    assert 'bucket_name' in native['asset']


<<<<<<< HEAD
def test_conversion_error_recursive_overhead():
    conversions = [0]

    class Leaf(Model):
        pass
    next_model = Leaf
    data = 'not a mapping'

    for i in range(20):
        class Recursive(Model):
            x = ModelType(next_model, required=True)

            def __init__(self, *args, **kwargs):
                super(type(self), self).__init__(*args, **kwargs)
                conversions[0] += 1
                assert conversions[0] < 25
        next_model = Recursive
        data = {'x': data}

    with pytest.raises(ModelConversionError):
        next_model(data)
=======
def test_mock_object():
    class User(Model):
        name = StringType(required=True)
        age = IntType(required=True)

    assert ModelType(User, required=True).mock() is not None


def test_specify_model_by_name():

    class M(Model):
        to_one = ModelType('M')
        to_many = ListType(ModelType('M'))
        matrix = ListType(ListType(ModelType('M')))

    assert M.to_one.model_class is M
    assert M.to_many.field.model_class is M
    assert M.matrix.field.field.model_class is M


def test_model_context_pass_to_type():
    from schematics.types import BaseType
    from schematics.datastructures import Context

    class CustomType(BaseType):

        def to_native(self, value, context=None):
            suffix = context.suffix
            return str(value) + suffix

        def to_primitive(self, value, context=None):
            suffix = context.suffix
            return value[:-len(suffix)]

    class Thing(Model):
        x = CustomType()

    context = {'suffix': 'z'}
    input = {'x': 'thingie'}
    thing = Thing(input, context=context)
    assert thing.x == 'thingiez'
    assert thing.to_primitive(context=context) == {'x': 'thingie'}
    # try it with a Context object
    model_context = Context(suffix='z!')
    thing2 = Thing(input, context=model_context)
    assert thing2.x == 'thingiez!'
    export_context = Context(suffix='z!')
    assert thing2.to_primitive(context=export_context) == {'x': 'thingie'}
    with pytest.raises(AttributeError):
        # can't reuse the same Context object as was used for model
        # TODO this may be unexpected to the uninitiated; a custom exception
        #      could explain it better.
        thing2.to_primitive(context=model_context)


def test_model_app_data_pass_to_type():
    from schematics.types import BaseType

    class CustomType(BaseType):

        def to_native(self, value, context=None):
            suffix = context.app_data['suffix']
            return str(value) + suffix

        def to_primitive(self, value, context=None):
            suffix = context.app_data['suffix']
            return value[:-len(suffix)]

    class Thing(Model):
        x = CustomType()

    app_data = {'suffix': 'z'}
    input = {'x': 'thingie'}
    thing = Thing(input, app_data=app_data)
    assert thing.x == 'thingiez'
    assert thing.to_primitive(app_data=app_data) == {'x': 'thingie'}
>>>>>>> 65e2a1d0
<|MERGE_RESOLUTION|>--- conflicted
+++ resolved
@@ -3,11 +3,7 @@
 from schematics.models import Model
 from schematics.types import IntType, StringType
 from schematics.types.compound import ModelType, ListType
-<<<<<<< HEAD
-from schematics.exceptions import ValidationError, ModelConversionError
-=======
 from schematics.exceptions import DataError
->>>>>>> 65e2a1d0
 
 
 def test_simple_embedded_models():
@@ -168,7 +164,6 @@
     assert 'bucket_name' in native['asset']
 
 
-<<<<<<< HEAD
 def test_conversion_error_recursive_overhead():
     conversions = [0]
 
@@ -188,9 +183,10 @@
         next_model = Recursive
         data = {'x': data}
 
-    with pytest.raises(ModelConversionError):
+    with pytest.raises(DataError):
         next_model(data)
-=======
+
+
 def test_mock_object():
     class User(Model):
         name = StringType(required=True)
@@ -266,5 +262,4 @@
     input = {'x': 'thingie'}
     thing = Thing(input, app_data=app_data)
     assert thing.x == 'thingiez'
-    assert thing.to_primitive(app_data=app_data) == {'x': 'thingie'}
->>>>>>> 65e2a1d0
+    assert thing.to_primitive(app_data=app_data) == {'x': 'thingie'}