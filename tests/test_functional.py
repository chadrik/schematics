--- conflicted
+++ resolved
@@ -23,13 +23,9 @@
     assert data != p1._data
 
 
-<<<<<<< HEAD
-        validate(Player, {'id': 4})
-=======
 def test_validate_override_context_data():
     class Player(Model):
         id = IntType()
->>>>>>> 3879e427
 
     p1 = Player({'id': 4})
     data = validate(Player, {'id': 3}, context=p1._data)
@@ -56,20 +52,10 @@
         assert 'name' in e.messages
 
 
-<<<<<<< HEAD
-        with self.assertRaises(ValidationError) as e:
-            data = validate(Player, {'id': 4}, strict=True, context={'name': 'Arthur'})
-        self.assertIn('name', e.exception.messages)
-
-        with self.assertRaises(ModelConversionError) as e:
-            Player({'id': 4, 'name': 'Arthur'}).validate(strict=True)
-        self.assertIn('name', e.exception.messages)
-=======
 def test_validate_partial_with_context_data():
     class Player(Model):
         id = IntType()
         name = StringType(required=True)
->>>>>>> 3879e427
 
     data = validate(Player, {'id': 4}, partial=False, context={'name': 'Arthur'})
 
@@ -80,32 +66,17 @@
     class Player(Model):
         id = IntType()
 
-<<<<<<< HEAD
-            def validate_id(self, context, value):
-                if p1._initial['id'] != value:
-                    p1._data['id'] = p1._initial['id']
-                    raise ValidationError('Cannot change id')
-
-        p1 = Player({'id': 4})
-        p1.id = 3
-
-        try:
-            data = validate(Player, p1)
-        except ValidationError as e:
-            self.assertIn('id', e.messages)
-            self.assertIn('Cannot change id', e.messages['id'])
-            self.assertEqual(p1.id, 4)
-=======
         def validate_id(self, context, value):
-            if self.id:
-                raise ValidationError('Cannot change id')
+            if p1._initial['id'] != value:
+                p1._data['id'] = p1._initial['id']
+                raise ValidationError('Cannot change id')            
 
     p1 = Player({'id': 4})
+    p1.id = 3
 
     try:
-        validate(p1, {'id': 3})
+        data = validate(Player, p1)
     except ValidationError as e:
         assert 'id' in e.messages
         assert 'Cannot change id' in e.messages['id']
-        assert p1.id == 4
->>>>>>> 3879e427
+        assert p1.id == 4